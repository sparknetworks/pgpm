--- conflicted
+++ resolved
@@ -80,10 +80,6 @@
         ],
     },
     package_data={
-<<<<<<< HEAD
-        'prepare': ['scripts/deploy_prepare_config.sql'],
-=======
         'dpm': ['scripts/*']
->>>>>>> b101c98f
     }    
 )